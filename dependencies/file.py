--- conflicted
+++ resolved
@@ -72,33 +72,11 @@
                 )
 
         out_ticks.append(Tick(
-<<<<<<< HEAD
             index = int(row[0]),
             time = float(row[headers_dict["Timestamp"]]),
             host_yaw_rate = float(row[headers_dict["YawRate"]]),
             host_speed = float(row[headers_dict["VehicleSpeed"]]) / 256, # m/s
             objects = objects
-=======
-            index=int(row[0]),
-            time=float(row[headers_dict["Timestamp"]]),
-            host_yaw_rate=float(row[headers_dict["YawRate"]]),
-            host_speed=float(row[headers_dict["VehicleSpeed"]]) / 256,  # m/s
-            objects=[
-                RawObject(
-                    x_rel=float(
-                        row[headers_dict[distance_headers[i]["x"]]]) / 128,  # m
-                    y_rel=float(
-                        row[headers_dict[distance_headers[i]["y"]]]) / 128,  # m
-                    vx_rel=float(
-                        row[headers_dict[speed_headers[i]["x"]]]) / 256,   # m/s
-                    vy_rel=float(
-                        row[headers_dict[speed_headers[i]["y"]]]) / 256,   # m/s
-                )
-
-                if row[headers_dict[distance_headers[i]["x"]]] != 0 and row[headers_dict[distance_headers[i]["y"]]] != 0 else None
-                for i in range(4)
-            ]
->>>>>>> 3035a2ec
         ))
 
     return out_ticks